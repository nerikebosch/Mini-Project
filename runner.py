--- conflicted
+++ resolved
@@ -583,8 +583,6 @@
 
         return button
 
-<<<<<<< HEAD
-=======
 
 
     def run(self):
@@ -594,7 +592,6 @@
             #self.update()
             self.render()
             pygame.display.flip()
->>>>>>> 65f7037c
 
 if __name__ == "__main__":
     game = TicTacToeGame()
